--- conflicted
+++ resolved
@@ -158,17 +158,11 @@
 
 // Use this in testing to reset the datastore to empty
 func datastoreClear() {
-<<<<<<< HEAD
 	pid := CurrentSpecReport().LineNumber()
 	fmt.Printf("Clearing datastore shard: %d\n", pid)
-	datastorePrologue(pid)
-	for k := range datastore[pid] {
-		delete(datastore[pid], k)
-=======
 	datastoreShard := getDatastoreShard()
 	for k := range datastoreShard {
 		delete(datastoreShard, k)
->>>>>>> f1821a4e
 	}
 }
 
