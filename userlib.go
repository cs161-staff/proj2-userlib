--- conflicted
+++ resolved
@@ -15,8 +15,6 @@
 	"crypto/rand"
 	"crypto/rsa"
 	"crypto/sha512"
-
-	"sync"
 
 	"golang.org/x/crypto/sha3"
 
@@ -160,11 +158,6 @@
 
 // Use this in testing to reset the datastore to empty
 func datastoreClear() {
-<<<<<<< HEAD
-=======
-	pid := CurrentSpecReport().LineNumber()
-	fmt.Printf("Clearing datastore shard: %d\n", pid)
->>>>>>> 327bd9c3
 	datastoreShard := getDatastoreShard()
 	for k := range datastoreShard {
 		delete(datastoreShard, k)
