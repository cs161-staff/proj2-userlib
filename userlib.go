package userlib

import (
	"errors"
	"fmt"
	"log"
	"strings"
	"sync"
	"time"

	"crypto"
	"crypto/aes"
	"crypto/cipher"
	"crypto/hmac"
	"crypto/rand"
	"crypto/rsa"
	"crypto/sha512"

<<<<<<< HEAD
	"golang.org/x/crypto/sha3"

	. "github.com/onsi/ginkgo"
=======
	. "github.com/onsi/ginkgo/v2"
>>>>>>> 052f798f

	"github.com/google/uuid"
)

// More info about the UUID type:
// github.com/google/uuid
type UUID = uuid.UUID

// AES block size (in bytes)
// https://pkg.go.dev/crypto/aes
const AESBlockSizeBytes = aes.BlockSize

// AES key size (in bytes)
const AESKeySizeBytes = 16

// Output size (in bytes) of Hash, HMAC, and HashKDF
const HashSizeBytes = sha512.Size

const rsaKeySizeBits = 2048

// UUID size (in bytes)
const UUIDSizeBytes = 16

/*
********************************************
**         Global Definitions            ***
********************************************

Here, we declare a number of global data
structures and types: Keystore/Datastore,
Public/Private Key structures, etc.
*/

type PublicKeyType struct {
	KeyType string
	PubKey  rsa.PublicKey
}

type PrivateKeyType struct {
	KeyType string
	PrivKey rsa.PrivateKey
}

// Bandwidth tracker (for measuring efficient append)
// var datastoreBandwidth = 0
// map[int]*int
var datastoreBandwidth sync.Map

// Datastore and Keystore variables

type keystoreType map[string]PublicKeyType
type datastoreType map[UUID][]byte

// map[int]keystoreType
var datastore sync.Map

// map[int]datastoreType
var keystore sync.Map

// var datastore map[UUID][]byte = make(map[UUID][]byte)
// var keystore map[string]PublicKeyType = make(map[string]PublicKeyType)

type DatastoreEntry struct {
	UUID  string
	Value string
}

func getKeystoreShard() keystoreType {
	pid := CurrentSpecReport().LineNumber()
	shard, _ := keystore.LoadOrStore(pid, make(keystoreType))
	shardMap := shard.(keystoreType)
	return shardMap
}

func getDatastoreShard() datastoreType {
	pid := CurrentSpecReport().LineNumber()
	shard, _ := datastore.LoadOrStore(pid, make(datastoreType))
	shardMap := shard.(datastoreType)
	return shardMap
}

func getDatastoreBandwidthShard() *int {
	pid := CurrentSpecReport().LineNumber()
	newBandwidth := 0
	bandwidth, _ := datastoreBandwidth.LoadOrStore(pid, &newBandwidth)
	return bandwidth.(*int)
}

/*
********************************************
**           Datastore Functions          **
**       DatastoreSet, DatastoreGet,      **
**     DatastoreDelete, DatastoreClear    **
********************************************
 */

// Sets the value in the datastore
func datastoreSet(key UUID, value []byte) {
	// Update bandwidth tracker
	bandwidth := getDatastoreBandwidthShard()
	*bandwidth += len(value)

	foo := make([]byte, len(value))
	copy(foo, value)

	datastoreShard := getDatastoreShard()
	datastoreShard[key] = foo
}

var DatastoreSet = datastoreSet

// Returns the value if it exists
func datastoreGet(key UUID) (value []byte, ok bool) {
	datastoreShard := getDatastoreShard()
	value, ok = datastoreShard[key]
	if ok && value != nil {
		// Update bandwidth tracker
		bandwidth := getDatastoreBandwidthShard()
		*bandwidth += len(value)

		foo := make([]byte, len(value))
		copy(foo, value)
		return foo, ok
	}
	return
}

var DatastoreGet = datastoreGet

// Deletes a key
func datastoreDelete(key UUID) {
	datastoreShard := getDatastoreShard()
	delete(datastoreShard, key)
}

var DatastoreDelete = datastoreDelete

// Use this in testing to reset the datastore to empty
func datastoreClear() {
	pid := CurrentSpecReport().LineNumber()
	fmt.Printf("Clearing datastore shard: %d\n", pid)
	datastoreShard := getDatastoreShard()
	for k := range datastoreShard {
		delete(datastoreShard, k)
	}
}

var DatastoreClear = datastoreClear

func DatastoreResetBandwidth() {
	bandwidth := getDatastoreBandwidthShard()
	*bandwidth = 0
}

// Get number of bytes uploaded/downloaded to/from Datastore.
func DatastoreGetBandwidth() int {
	bandwidth := getDatastoreBandwidthShard()
	return *bandwidth
}

// Use this in testing to reset the keystore to empty
func keystoreClear() {
	keystoreShard := getKeystoreShard()
	for k := range keystoreShard {
		delete(keystoreShard, k)
	}
}

var KeystoreClear = keystoreClear

// Sets the value in the keystore
func keystoreSet(key string, value PublicKeyType) error {
	keystoreShard := getKeystoreShard()
	_, present := keystoreShard[key]
	if present {
		return errors.New("entry in keystore has been taken")
	}

	keystoreShard[key] = value
	return nil
}

var KeystoreSet = keystoreSet

// Returns the value if it exists
func keystoreGet(key string) (value PublicKeyType, ok bool) {
	keystoreShard := getKeystoreShard()
	value, ok = keystoreShard[key]
	return
}

var KeystoreGet = keystoreGet

// Use this in testing to get the underlying map if you want
// to play with the datastore.
func DatastoreGetMap() map[UUID][]byte {
	datastoreShard := getDatastoreShard()
	return datastoreShard
}

// Use this in testing to get the underlying map if you want
// to play with the keystore.
func KeystoreGetMap() map[string]PublicKeyType {
	keystoreShard := getKeystoreShard()
	return keystoreShard
}

/*
********************************************
**         Random Byte Generator         ***
********************************************

This method may help with random byte generation.
*/

// RandomBytes. Helper function: Returns a byte slice of the specified
// size filled with random data
func randomBytes(size int) (data []byte) {
	data = make([]byte, size)
	_, err := rand.Read(data)
	if err != nil {
		panic(err)
	}
	return
}

var RandomBytes = randomBytes

/*
********************************************
**               KDF                      **
**            Argon2Key                   **
********************************************
 */

// Argon2:  Automatically chooses a decent combination of iterations and memory
// Use this to generate a key from a password
func argon2Key(password []byte, salt []byte, keyLen uint32) []byte {
	// NOTE: THIS IS MONKEY PATCHED FOR FAST TESTING
	actualLen := keyLen
	if keyLen < 64 {
		actualLen = 64
	}
	h := make([]byte, actualLen)
	hash := []byte(fmt.Sprintf("%v %v", password, salt))
	sha3.ShakeSum256(h, hash)
	return h[:keyLen]
}

var Argon2Key = argon2Key

/*
********************************************
**               Hash                     **
**              SHA512                    **
********************************************
 */

// SHA512: Returns the checksum of data.
func hash(data []byte) []byte {
	hashVal := sha512.Sum512(data)
	// Converting from [64]byte array to []byte slice
	result := hashVal[:]
	return result
}

// Hash returns a byte slice containing the SHA512 hash of the given byte slice.
var Hash = hash

/*
********************************************
**         Public Key Encryption          **
**       PKEKeyGen, PKEEnc, PKEDec        **
********************************************
 */

// Four structs to help you manage your different keys
// You should only have 1 of each struct
// keyType should be either:
//     "PKE": encryption
//     "DS": authentication and integrity

type PKEEncKey = PublicKeyType
type PKEDecKey = PrivateKeyType

type DSSignKey = PrivateKeyType
type DSVerifyKey = PublicKeyType

// Generates a key pair for public-key encryption via RSA
func pkeKeyGen() (PKEEncKey, PKEDecKey, error) {
	RSAPrivKey, err := rsa.GenerateKey(rand.Reader, rsaKeySizeBits)
	RSAPubKey := RSAPrivKey.PublicKey

	var PKEEncKeyRes PKEEncKey
	PKEEncKeyRes.KeyType = "PKE"
	PKEEncKeyRes.PubKey = RSAPubKey

	var PKEDecKeyRes PKEDecKey
	PKEDecKeyRes.KeyType = "PKE"
	PKEDecKeyRes.PrivKey = *RSAPrivKey

	return PKEEncKeyRes, PKEDecKeyRes, err
}

var PKEKeyGen = pkeKeyGen

// Encrypts a byte stream via RSA-OAEP with sha512 as hash
func pkeEnc(ek PKEEncKey, plaintext []byte) ([]byte, error) {
	RSAPubKey := &ek.PubKey

	if ek.KeyType != "PKE" {
		return nil, errors.New("using a non-pke key for pke")
	}

	ciphertext, err := rsa.EncryptOAEP(sha512.New(), rand.Reader, RSAPubKey, plaintext, nil)

	if err != nil {
		return nil, err
	}

	return ciphertext, nil
}

var PKEEnc = pkeEnc

// Decrypts a byte stream encrypted with RSA-OAEP/sha512
func pkeDec(dk PKEDecKey, ciphertext []byte) ([]byte, error) {
	RSAPrivKey := &dk.PrivKey

	if dk.KeyType != "PKE" {
		return nil, errors.New("using a non-pke for pke")
	}

	decryption, err := rsa.DecryptOAEP(sha512.New(), rand.Reader, RSAPrivKey, ciphertext, nil)
	if err != nil {
		return nil, err
	}

	return decryption, nil
}

var PKEDec = pkeDec

/*
********************************************
**           Digital Signature            **
**       DSKeyGen, DSSign, DSVerify       **
********************************************
 */

// Generates a key pair for digital signature via RSA
func dsKeyGen() (DSSignKey, DSVerifyKey, error) {
	RSAPrivKey, err := rsa.GenerateKey(rand.Reader, rsaKeySizeBits)
	RSAPubKey := RSAPrivKey.PublicKey

	var DSSignKeyRes DSSignKey
	DSSignKeyRes.KeyType = "DS"
	DSSignKeyRes.PrivKey = *RSAPrivKey

	var DSVerifyKeyRes DSVerifyKey
	DSVerifyKeyRes.KeyType = "DS"
	DSVerifyKeyRes.PubKey = RSAPubKey

	return DSSignKeyRes, DSVerifyKeyRes, err
}

var DSKeyGen = dsKeyGen

// Signs a byte stream via SHA256 and PKCS1v15
func dsSign(sk DSSignKey, msg []byte) ([]byte, error) {
	RSAPrivKey := &sk.PrivKey

	if sk.KeyType != "DS" {
		return nil, errors.New("using a non-ds key for ds")
	}

	hashed := sha512.Sum512(msg)

	sig, err := rsa.SignPKCS1v15(rand.Reader, RSAPrivKey, crypto.SHA512, hashed[:])
	if err != nil {
		return nil, err
	}

	return sig, nil
}

var DSSign = dsSign

// Verifies a signature signed with SHA256 and PKCS1v15
func dsVerify(vk DSVerifyKey, msg []byte, sig []byte) error {
	RSAPubKey := &vk.PubKey

	if vk.KeyType != "DS" {
		return errors.New("using a non-ds key for ds")
	}

	hashed := sha512.Sum512(msg)

	err := rsa.VerifyPKCS1v15(RSAPubKey, crypto.SHA512, hashed[:], sig)

	if err != nil {
		return err
	} else {
		return nil
	}
}

var DSVerify = dsVerify

/*
********************************************
**                HMAC                    **
**         HMACEval, HMACEqual            **
********************************************
 */

// Evaluate the HMAC using sha512
func hmacEval(key []byte, msg []byte) ([]byte, error) {
	if len(key) != 16 { // && len(key) != 24 && len(key) != 32 {
		return nil, errors.New("input as key for hmac should be a 16-byte key")
	}

	mac := hmac.New(sha512.New, key)
	mac.Write(msg)
	res := mac.Sum(nil)

	return res, nil
}

var HMACEval = hmacEval

// Equals comparison for hashes/MACs
// Does NOT leak timing.
func hmacEqual(a []byte, b []byte) bool {
	return hmac.Equal(a, b)
}

var HMACEqual = hmacEqual

/*
********************************************
**   Hash-Based Key Derivation Function   **
**                 HashKDF                **
********************************************
 */

// HashKDF (uses the same algorithm as hmacEval, wrapped to provide a useful
// error)
func hashKDF(key []byte, msg []byte) ([]byte, error) {
	if len(key) != 16 {
		return nil, errors.New("input as key for HashKDF should be a 16-byte key")
	}

	mac := hmac.New(sha512.New, key)
	mac.Write(msg)
	res := mac.Sum(nil)

	return res, nil
}

var HashKDF = hashKDF

/*
********************************************
**        Symmetric Encryption            **
**           SymEnc, SymDec               **
********************************************
 */

// Encrypts a byte slice with AES-CTR
// Length of iv should be == AESBlockSizeBytes
func symEnc(key []byte, iv []byte, plaintext []byte) []byte {
	if len(iv) != AESBlockSizeBytes {
		panic("IV length not equal to AESBlockSizeBytes")
	}

	block, err := aes.NewCipher(key)
	if err != nil {
		panic(err)
	}

	// The IV needs to be unique, but not secret. Therefore it's common to
	// include it at the beginning of the ciphertext.
	ciphertext := make([]byte, AESBlockSizeBytes+len(plaintext))

	mode := cipher.NewCTR(block, iv)
	mode.XORKeyStream(ciphertext[AESBlockSizeBytes:], plaintext)
	copy(ciphertext[:AESBlockSizeBytes], iv)

	return ciphertext
}

var SymEnc = symEnc

// Decrypts a ciphertext encrypted with AES-CTR
func symDec(key []byte, ciphertext []byte) []byte {
	block, err := aes.NewCipher(key)
	if err != nil {
		panic(err)
	}

	if len(ciphertext) < AESBlockSizeBytes {
		panic("ciphertext too short")
	}

	iv := ciphertext[:AESBlockSizeBytes]
	ciphertext = ciphertext[AESBlockSizeBytes:]

	plaintext := make([]byte, len(ciphertext))

	mode := cipher.NewCTR(block, iv)
	mode.XORKeyStream(plaintext, ciphertext)

	return plaintext
}

var SymDec = symDec

// If DebugOutput is set to false, then DebugMsg will suppress output.
var DebugOutput = true

// Feel free to use userlib.DebugMsg(...) to print strings to the console.
func DebugMsg(format string, args ...interface{}) {
	if DebugOutput {
		msg := fmt.Sprintf("%v ", time.Now().Format("15:04:05.00000"))
		log.Printf(msg+strings.Trim(format, "\r\n ")+"\n", args...)
	}
}

// Deterministically converts a byte slice to a string of length 128 that is
// suitable to use as the storage key in a map and marshal/unmarshal to/from
// JSON.
func MapKeyFromBytes(data []byte) (truncated string) {
	return fmt.Sprintf("%x", sha512.Sum512(data))
}<|MERGE_RESOLUTION|>--- conflicted
+++ resolved
@@ -16,13 +16,9 @@
 	"crypto/rsa"
 	"crypto/sha512"
 
-<<<<<<< HEAD
 	"golang.org/x/crypto/sha3"
 
-	. "github.com/onsi/ginkgo"
-=======
 	. "github.com/onsi/ginkgo/v2"
->>>>>>> 052f798f
 
 	"github.com/google/uuid"
 )
